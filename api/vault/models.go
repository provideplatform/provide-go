package vault

import (
	uuid "github.com/kthomas/go.uuid"
	"github.com/provideservices/provide-go/api"
)

// Vault provides secure key management
type Vault struct {
	api.Model
	Name        *string `json:"name"`
	Description *string `json:"description"`
}

// Key represents a symmetric or asymmetric signing key
type Key struct {
	api.Model
	VaultID     *uuid.UUID `json:"vault_id"`
	Type        *string    `json:"type"` // symmetric or asymmetric
	Usage       *string    `json:"usage"`
	Spec        *string    `json:"spec"`
	Name        *string    `json:"name"`
	Description *string    `json:"description"`

	// these fields are only populated for ephemeral keys
	Ephemeral  *bool   `json:"ephemeral,omitempty"`
	PrivateKey *string `json:"private_key,omitempty"`
	Seed       *string `json:"seed,omitempty"`

	Address          *string `json:"address,omitempty"`
	HDDerivationPath *string `json:"hd_derivation_path,omitempty"`
	PublicKey        *string `json:"public_key,omitempty"`
}

// Secret represents a string, encrypted by the vault master key
type Secret struct {
	api.Model
	VaultID     *uuid.UUID `json:"vault_id"`
	Type        *string    `json:"type"` // arbitrary secret type
	Name        *string    `json:"name"`
	Description *string    `json:"description"`
	Value       *string    `json:"value,omitempty"`
}

// EncryptDecryptRequestResponse contains the data (i.e., encrypted or decrypted) and an optional nonce
type EncryptDecryptRequestResponse struct {
	Data  string  `json:"data"`
	Nonce *string `json:"nonce,omitempty"`
}

// SignRequest contains a message to be signed
type SignRequest struct {
	Message string `json:"message"`
}

// SignResponse contains the signature for the message
type SignResponse struct {
	Signature      *string `json:"signature,omitempty"`
	Address        *string `json:"address,omitempty"`
	DerivationPath *string `json:"hd_derivation_path,omitempty"`
}

// VerifyRequest contains the message and signature for verification
type VerifyRequest struct {
	Message   string `json:"message"`
	Signature string `json:"signature"`
}

// VerifyResponse contains a flag indicating if the signature was verified
type VerifyResponse struct {
	Verified bool `json:"verified"`
}

// SealUnsealRequestResponse provides the unseal information
type SealUnsealRequestResponse struct {
<<<<<<< HEAD
	UnsealerKey    *string `json:"unsealer_key,omitempty"`
=======
	UnsealerKey    *string `json:"key,omitempty"`
>>>>>>> e3cfc06a
	ValidationHash *string `json:"validation_hash,omitempty"`
}<|MERGE_RESOLUTION|>--- conflicted
+++ resolved
@@ -73,10 +73,6 @@
 
 // SealUnsealRequestResponse provides the unseal information
 type SealUnsealRequestResponse struct {
-<<<<<<< HEAD
-	UnsealerKey    *string `json:"unsealer_key,omitempty"`
-=======
 	UnsealerKey    *string `json:"key,omitempty"`
->>>>>>> e3cfc06a
 	ValidationHash *string `json:"validation_hash,omitempty"`
 }